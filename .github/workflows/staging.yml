--- conflicted
+++ resolved
@@ -24,11 +24,7 @@
       REGISTRY: ghcr.io
       IMAGE_NAME: ${{ github.repository }}
       APP_NAME: unjam-frontend
-<<<<<<< HEAD
-      DOMAIN: app.unj.am
-=======
       DOMAIN: app.unj.am 
->>>>>>> 0b4d88f0
       LETSENCRYPT_EMAIL: ${{ secrets.LETSENCRYPT_EMAIL }}
       SUPABASE_URL: ${{ secrets.SUPABASE_URL }}
       SUPABASE_ANON_KEY: ${{ secrets.SUPABASE_ANON_KEY }}
