--- conflicted
+++ resolved
@@ -1,9 +1,5 @@
-<<<<<<< HEAD
-import type { BillingSubscriptionService } from '@services/BillingSubscription/index.ts'
-=======
 import type { BillingCreditsService } from '@services/BillingCredits/index.ts'
 import type { BillingInvoiceService, InvoiceLineItemWithProduct } from '@services/BillingInvoice/index.ts'
->>>>>>> 04f03e12
 import type { BillingMeterService } from '@services/BillingMeter/index.ts'
 import type { BillingEngineerPayoutService } from '@services/BillingEngineerPayout/index.ts'
 import type { BillingBalanceService } from '@services/BillingBalance/index.ts'
@@ -55,12 +51,8 @@
   private readonly batchGroupStore: BillingBatchGroupStore
   private readonly batchGroupItemStore: BillingBatchGroupItemStore
   private readonly ticketStore: TicketStore
-<<<<<<< HEAD
-  private readonly subscriptionService: BillingSubscriptionService
-=======
   private readonly invoiceService: BillingInvoiceService
   private readonly creditsService: BillingCreditsService
->>>>>>> 04f03e12
   private readonly meterService: BillingMeterService
   private readonly payoutService: BillingEngineerPayoutService
   private readonly balanceService: BillingBalanceService
@@ -75,12 +67,8 @@
     batchGroupStore: BillingBatchGroupStore,
     batchGroupItemStore: BillingBatchGroupItemStore,
     ticketStore: TicketStore,
-<<<<<<< HEAD
-    subscriptionService: BillingSubscriptionService,
-=======
     invoiceService: BillingInvoiceService,
     creditsService: BillingCreditsService,
->>>>>>> 04f03e12
     meterService: BillingMeterService,
     payoutService: BillingEngineerPayoutService,
     balanceService: BillingBalanceService,
@@ -94,12 +82,8 @@
     this.batchGroupStore = batchGroupStore
     this.batchGroupItemStore = batchGroupItemStore
     this.ticketStore = ticketStore
-<<<<<<< HEAD
-    this.subscriptionService = subscriptionService
-=======
     this.invoiceService = invoiceService
     this.creditsService = creditsService
->>>>>>> 04f03e12
     this.meterService = meterService
     this.payoutService = payoutService
     this.balanceService = balanceService
@@ -137,15 +121,11 @@
     }
 
     // Validate prerequisites
-<<<<<<< HEAD
-    const { ticket, stripeCustomerId, creditsUsed, creditValue } = await this.validateTransferPrerequisites(ticketId)
+    const { ticket, stripeCustomerId, creditsUsed, creditValue, allocatedInvoiceLineItems } = await this.validateTransferPrerequisites(ticketId)
     if (!ticket.engineerId) {
       throw new Error(`Engineer ID not set in ticket`)
     }
-=======
-    const { ticket, stripeCustomerId, engineerAccount, creditsUsed, creditValue, allocatedInvoiceLineItems } = await this.validateTransferPrerequisites(ticketId)
-
->>>>>>> 04f03e12
+
     console.info(`✅ [PaymentHandler] Prerequisites validated. Credit value: ${creditValue} cents`)
 
     // Check which payment account the engineer has set up
@@ -185,7 +165,6 @@
     console.info(`✅ [PaymentHandler] Audit record created: ${transferRecord.id}`)
 
     try {
-<<<<<<< HEAD
       // STEP 3 & 4: Execute transfer operations based on payment service
       let transferResult: TransferOperationResult
 
@@ -277,19 +256,6 @@
         console.info(`[PaymentHandler] Step 6b: Updating ticket status to pending-payment`)
 
         await this.ticketStore.updateStatus(ticketId, 'pending-payment')
-=======
-      // STEP 3 & 4: Execute transfer operations
-      const transferResult = await this.executeTransferOperations({
-        ticketId,
-        stripeCustomerId,
-        creditsUsed,
-        engineerId: ticket.engineerId!,
-        engineerAccountId: engineerAccount.id,
-        customerId: ticket.customerId,
-        creditValue,
-        allocatedInvoiceLineItems
-      })
->>>>>>> 04f03e12
 
         console.info(`⚠️ [PaymentHandler] Payment pending for ticket ${ticketId} - waiting for funds to clear`)
 
@@ -592,12 +558,8 @@
     engineerAccountId: string
     customerId: string
     creditValue: number
-<<<<<<< HEAD
+    allocatedInvoiceLineItems: InvoiceLineItemWithProduct[]
   }): Promise<TransferOperationResult> {
-=======
-    allocatedInvoiceLineItems: InvoiceLineItemWithProduct[]
-  }): Promise<{ transferId: string; amount: number; platformProfit: number }> {
->>>>>>> 04f03e12
     // STEP 3: Record meter event to Stripe (deduct customer credit)
     console.info(`[PaymentHandler] Recording meter event to Stripe`)
 
