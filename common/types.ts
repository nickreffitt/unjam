export type TicketStatus = 'waiting' | 'in-progress' | 'awaiting-confirmation' | 'marked-resolved' | 'completed' | 'auto-completed' | 'pending-payment' | 'payment-failed';
export type UserType = 'customer' | 'engineer';
export type AuthUserStatus = 'loading' | 'not-signed-in' | 'requires-profile' | 'signed-in';
export interface AuthUser {
  status: AuthUserStatus, 
  user?: User,
  profile?: UserProfile
}

export interface User {
  id: string;
  createdAt: Date;
  email?: string;
  confirmedAt?: Date;
  lastSignInAt?: Date;
  displayName?: string;
}

export interface CustomerProfile {
  id: string;
  name: string;
  type: 'customer';
  email?: string;
  authId?: string;         // The auth system ID (e.g., Supabase Auth user ID)
  country?: string;        // ISO country code (e.g., 'US', 'GB', 'DE')
  extensionInstalledAt?: Date;
  extensionInstalledVersion?: string;
}

export interface EngineerProfile {
  id: string;
  name: string;
  type: 'engineer';
  email?: string;
  specialties?: string[];
  githubUsername?: string;
  authId?: string;         // The auth system ID (e.g., Supabase Auth user ID)
  country?: string;        // ISO country code (e.g., 'US', 'GB', 'DE')
  user?: User;             // 1:1 mapping with User from auth system
  extensionInstalledAt?: Date;
  extensionInstalledVersion?: string;
}

export type UserProfile = CustomerProfile | EngineerProfile;

export type PayoutProvider = 'stripe' | 'bank_transfer' | 'unsupported';

export interface ConsoleLog {
  type: 'log' | 'warn' | 'error' | 'info' | 'debug';
  message: string;
  timestamp: number;
  args?: any[];
}

export interface Ticket {
  id: string;
  status: TicketStatus;
  summary: string;
  estimatedTime: string;
  problemDescription: string;
  createdBy: CustomerProfile;
  assignedTo?: EngineerProfile;
  createdAt: Date;
  claimedAt?: Date;
  abandonedAt?: Date;
  markedAsFixedAt?: Date;
  autoCompleteTimeoutAt?: Date;
  resolvedAt?: Date;
  elapsedTime: number; // in seconds
  consoleLogs?: ConsoleLog[]; // Console logs captured from preview page
}

export interface TicketListItem {
  ticket: Ticket;
  summary: string;
  status: TicketStatus;
  time: string;
  actions: string[];
}

export type TicketEventType = 'ticketCreated' | 'ticketUpdated' | 'ticketClaimed' | 'ticketDeleted' | 'ticketsCleared' | 'ticketsLoaded';

export type ChatEventType = 'chatMessageSent' | 'chatMessagesRead' | 'chatReloaded' | 'chatSenderIsTyping';

export type RatingEventType = 'ratingCreated' | 'ratingUpdated';

export type CodeShareEventType =
  | 'gitHubIntegrationCreated'
  | 'gitHubIntegrationUpdated'
  | 'gitHubIntegrationDeleted'
  | 'projectRepositoryCreated'
  | 'projectRepositoryUpdated'
  | 'projectRepositoryDeleted'
  | 'repositoryCollaboratorCreated'
  | 'repositoryCollaboratorUpdated'
  | 'repositoryCollaboratorDeleted'
  | 'codeShareRequestCreated'
  | 'codeShareRequestUpdated';

export interface ErrorDisplay {
  title: string;
  message: string;
}

export interface ChatMessage {
  id: string;
  ticketId: string;
  sender: UserProfile;
  receiver: UserProfile;
  content: string;
  createdAt: Date;
  isRead?: boolean;
}

export type ScreenShareStatus = 'pending' | 'accepted' | 'rejected' | 'expired' | 'active' | 'ended';

export interface ScreenShareRequest {
  id: string;
  ticketId: string;
  sender: UserProfile;
  receiver: UserProfile;
  status: ScreenShareStatus;
  createdAt: Date;
  updatedAt: Date;
  expiresAt: Date; // Request expires after 10 seconds
  autoAccept?: boolean; // True if engineer initiated and should auto-accept
}

export type CodeShareStatus = 'pending' | 'accepted' | 'rejected' | 'expired';

export interface CodeShareRequest {
  id: string;
  sender: UserProfile;
  receiver: UserProfile;
  status: CodeShareStatus;
  createdAt: Date;
  updatedAt: Date;
  expiresAt: Date; // Request expires after 5 seconds
}

export type SessionStatus = 'initializing' | 'active' | 'ended' | 'error' | 'disconnected';

export interface ScreenShareSession {
  id: string;
  ticketId: string;
  requestId: string; // Links to the ScreenShareRequest that initiated this session
  publisher: UserProfile; // Customer sharing their screen
  subscriber: UserProfile; // Engineer viewing the screen
  status: SessionStatus;
  streamId?: string; // Optional ID for the media stream
  errorMessage?: string; // Error details if status is 'error'
  startedAt: Date;
  endedAt?: Date;
  lastActivityAt: Date;
}

export type WebRTCState =
  | 'initializing'
  | 'connecting'
  | 'connected'
  | 'streaming'
  | 'disconnected'
  | 'failed'
  | 'closed';

export interface WebRTCError {
  type: 'connection' | 'media' | 'ice' | 'signaling' | 'configuration';
  message: string;
  details?: any;
}

export interface WebRTCSignal {
  id: string;
  ticketId: string;
  sessionId: string;
  from: UserProfile;
  to: UserProfile;
  type: 'offer' | 'answer' | 'ice-candidate';
  payload: any;
  createdAt: Date;
  processed?: boolean;
}

export type WebRTCEventType =
  | 'webrtcStateChanged'
  | 'webrtcError'
  | 'webrtcRemoteStream'
  | 'webrtcIceCandidate'
  | 'webrtcOfferCreated'
  | 'webrtcAnswerCreated';

// Billing types
export type CustomerState = 'created' | 'updated' | 'deleted';

export interface Customer {
  id: string;
  email: string | null;
  name?: string | null;
}

export interface CustomerEvent {
  state: CustomerState;
  customer: Customer;
}

export type SubscriptionStatus =
  | 'incomplete'
  | 'incomplete_expired'
  | 'trialing'
  | 'active'
  | 'past_due'
  | 'canceled'
  | 'unpaid'
  | 'paused';

export interface Subscription {
  id: string;
  customerId: string;
  status: SubscriptionStatus;
  planName: string;
  planAmount: number;
  creditPrice: number;
  cancelAtPeriodEnd: boolean;
  currentPeriod: {
    start: Date | null;
    end: Date | null;
  },
}

export type SubscriptionState = 'created' | 'updated' | 'deleted';

export interface SubscriptionEvent {
  state: SubscriptionState;
  subscription: Subscription;
}

export type InvoiceStatus = 'draft' | 'open' | 'paid' | 'uncollectible' | 'void';

export interface Invoice {
  id: string;
  customerId: string;
  subscriptionId: string;
  status: InvoiceStatus;
  amount: number;
  periodStart: Date;
  periodEnd: Date;
}

export type InvoiceState = 'paid' | 'failed';

export interface InvoiceEvent {
  state: InvoiceState;
  invoice: Invoice;
}

export interface CheckoutSession {
  id: string;
  customerId: string;
}

export interface CheckoutSessionEvent {
  checkoutSession: CheckoutSession;
}

export type CreditGrantCategory = 'paid' | 'promotional';

export interface CreditGrantAmount {
  type: 'monetary';
  monetary: {
    value: number;
    currency: string;
  };
}

export interface CreditGrantApplicabilityConfig {
  scope: {
    price_type: 'metered';
  };
}

export interface CreditGrant {
  id: string;
  customerId: string;
  name: string;
  amount: CreditGrantAmount;
  category: CreditGrantCategory;
  applicability_config: CreditGrantApplicabilityConfig;
  effective_at?: number;
  expires_at?: number;
  metadata?: Record<string, string>;
}

/**
 * Verification status for engineer billing accounts
 */
export type EngineerAccountVerificationStatus =
  | 'active'              // No outstanding requirements, account fully operational
  | 'eventually_due'      // Has future requirements but not urgent, can still work
  | 'currently_due'       // Has requirements due by deadline, can still work but action needed
  | 'past_due'            // Requirements overdue, capabilities may be disabled
  | 'pending_verification' // Waiting for async verification results
  | 'disabled'            // Account disabled, cannot process payments

export interface EngineerAccount {
  id: string;
  engineerId: string;
  email: string;
  detailsSubmitted: boolean;
  chargesEnabled: boolean;
  payoutsEnabled: boolean;
  verificationStatus: EngineerAccountVerificationStatus;
  currentDeadline: Date | null;
  disabledReason: string | null;
}

export type EngineerState = 'created' | 'updated' | 'deleted';

export interface EngineerAccountEvent {
  state: EngineerState;
  account: EngineerAccount;
}

export type BillingEvent = CustomerEvent | SubscriptionEvent | InvoiceEvent | CheckoutSessionEvent;
export type BillingEngineerEvent = EngineerAccountEvent;

// Bank Transfer API types for engineer recipient forms
export interface BankTransferQuote {
  id: string;
  sourceCurrency: string;
  targetCurrency: string;
  sourceAmount: number;
  targetAmount: number;
  rate: number;
  fee: number;
  estimatedDelivery: string;
  createdAt: Date;
  expiresAt: Date;
}

export interface BankTransferFormField {
  name: string;
  group: Array<{
    key: string;
    type: string;
    required: boolean;
    displayFormat?: string;
    example?: string;
    minLength?: number;
    maxLength?: number;
    validationRegexp?: string;
    validationAsync?: string;
    refreshRequirementsOnChange?: boolean;
    valuesAllowed?: Array<{
      key: string;
      name: string;
    }>;
  }>;
}

export interface BankTransferAccountRequirements {
  type: string;
  fields: BankTransferFormField[];
}

export interface BankTransferRecipientFormData {
  quoteId: string;
  requirements: BankTransferAccountRequirements;
}

export interface BankTransferRecipient {
  id?: string;
  external_id: string;
  name: string;
  country: string;
  summary?: string;
  hash?: string;
  active: boolean;
}

export interface BankTransferRecipientDetails {
  [key: string]: any;
}

// Bank transfer beneficiary types
export interface BeneficiaryFormValue {
  beneficiary: {
    additional_info?: {
      personal_email?: string;
      [key: string]: any;
    };
    address?: {
      city?: string;
      country_code?: string;
      postcode?: string;
      state?: string;
      street_address?: string;
      [key: string]: any;
    };
    bank_details?: {
      account_currency?: string;
      account_name?: string;
      account_number?: string;
      account_routing_type1?: string;
      account_routing_type2?: string;
      account_routing_value1?: string;
      account_routing_value2?: string;
      bank_country_code?: string;
      iban?: string;
      local_clearing_system?: string;
      swift_code?: string;
      [key: string]: any;
    };
    company_name?: string;
    date_of_birth?: string;
    entity_type?: 'PERSONAL' | 'COMPANY';
    first_name?: string;
    last_name?: string;
    [key: string]: any;
  };
  nickname?: string;
  transfer_methods?: Array<'LOCAL' | 'SWIFT'>;
}

export interface BeneficiaryResponse {
  id: string;
  beneficiary: {
    additional_info?: Record<string, any>;
    address?: Record<string, any>;
    bank_details?: Record<string, any>;
    company_name?: string;
    date_of_birth?: string;
    entity_type?: string;
    first_name?: string;
    last_name?: string;
  };
  nickname?: string;
  transfer_methods?: string[];
  payer_entity_type?: string;
  created_at?: string;
  updated_at?: string;
}

export type BankTransferBatchGroupStatus = 'DRAFTING' | 'IN_APPROVAL' | 'APPROVAL_RECALLED' | 'APPROVAL_REJECTED' | 'APPROVAL_BLOCKED' | 'SCHEDULED' | 'OVERDUE' | 'BOOKING' | 'PARTIALLY_BOOKED' | 'BOOKED' | 'FAILED' | 'CANCELLATION_REQUESTED' | 'CANCELLED';

export interface BatchTransferResponse {
  id: string;
  name: string;
  request_id: string;
  short_reference_id: string;
  status: BankTransferBatchGroupStatus;
  total_item_count: number;
  valid_item_count: number;
  transfer_date?: string;
  updated_at: string;
  remarks?: string;
  metadata?: Record<string, any>;
  funding?: {
    deposit_type?: string;
    failure_reason?: string;
    funding_source_id?: string;
    reference?: string;
    status?: string;
  };
  quote_summary?: {
    expires_at?: string;
    last_quoted_at?: string;
    quotes?: Array<{
      amount_beneficiary_receives?: number;
      amount_payer_pays?: number;
      client_rate?: number;
      currency_pair?: string;
      fee_amount?: number;
      fee_currency?: string;
      source_currency?: string;
      transfer_currency?: string;
    }>;
  };
}

/**
 * Response from GET /api/v1/batch_transfers/{id}/items
 */
export interface BatchTransferItemsResponse {
  items: Array<{
    id: string; // External batch item ID
    request_id: string; // Our request_id for matching
    status: string;
    transfer_id?: string; // Transfer ID if booked
    updated_at: string;
  }>;
  page_after?: string;
  page_before?: string;
}

/**
 * Request for adding an item to a batch transfer
 */
export interface AddBatchItemRequest {
  beneficiaryId: string;
  sourceCurrency: string;
  transferCurrency: string;
  transferAmount: number; // In major units (dollars, not cents)
  transferMethod: 'LOCAL' | 'SWIFT';
  reason: string;
  reference: string;
  requestId: string;
}

export interface BankTransferBatchGroupDetails {
  id: string; // internal ID
  externalBatchGroupId: string; // ID from external provider API
  name: string;
  version: number;
  status: BankTransferBatchGroupStatus;
  transfers: string[]; // Array of transfer IDs in the batch
  createdAt: Date;
  updatedAt: Date;
  completedAt?: Date | null;
  cancelledAt?: Date | null;
}

export type BankTransferBatchGroupItemStatus = 'pending' | 'processing' | 'sent' | 'paid' | 'failed' | 'cancelled';

export interface BankTransferBatchGroupItem {
  id: string;
  externalId: string;
  batchGroupId: string;
  engineerId: string;
  externalEngineerId: string;
  totalAmount: number; // Sum of amounts for engineer in cents
  totalPlatformProfit: number; // Sum of platform profits for engineer in cents
  status: BankTransferBatchGroupItemStatus;
  createdAt: Date;
  updatedAt: Date;
}

// GitHub Webhook Event types
export interface CollaboratorRemovedEvent {
  repositoryId: number;
  repositoryFullName: string;
  repositoryOwner: string;
  repositoryName: string;
  collaboratorId: number;
  collaboratorLogin: string;
}

export interface RepositoryDeletedEvent {
  repositoryId: number;
  repositoryFullName: string;
  repositoryOwner: string;
  repositoryName: string;
}

export type GitHubWebhookEvent =
  | { collaboratorRemoved: CollaboratorRemovedEvent }
  | { repositoryDeleted: RepositoryDeletedEvent };


// Billing Credits API types
export interface CreditBalanceRequest {
  profile_id: string;
}

export interface CreditBalanceResponse {
  creditBalance: number;
  pendingCredits: number;
}

export interface CreditTransferRequest {
  profile_id: string;
  ticket_id: string;
}

export interface CreditTransferResponse {
  success: boolean;
}

<<<<<<< HEAD
export type EngineerTransferStatus = 'pending' | 'pending_funds' | 'completed' | 'failed';

export type EngineerTransferService = 'stripe_connect' | 'bank_transfer';
=======
export interface CustomerSessionRequest {
  profile_id: string;
}

export interface CustomerSessionResponse {
  client_secret: string;
}

export interface ProductInfo {
  id: string;
  name: string;
  description: string;
  priceId: string; // Stripe price ID for creating checkout sessions
  price: number; // Price in cents
  currency: string;
  creditPrice: number; // Value from metadata in cents (e.g., 5000 = $50)
  marketingFeatures: string[];
  isMostPopular: boolean; // Flag from metadata to highlight popular products
}

export interface ProductsRequest {
  // Reserved for future filtering options
}

export interface ProductsResponse {
  products: ProductInfo[];
}

export interface CheckoutSessionRequest {
  profile_id: string;
  price_id: string;
}

export interface CheckoutSessionResponse {
  checkout_url: string;
}

export type EngineerTransferStatus = 'pending' | 'completed' | 'failed';
>>>>>>> 04f03e12

export interface EngineerTransfer {
  id: string;
  ticketId: string;
  engineerId: string;
  customerId: string;
  service: EngineerTransferService;
  batchGroupItemId?: string | null;
  amount: number; // Engineer payout amount in cents
  creditsUsed: number; // Number of credits consumed (1-2, based on hours)
  creditValue: number; // Customer credit value in cents (creditPrice × creditsUsed)
  platformProfit: number; // Unjam profit = creditValue - amount
  status: EngineerTransferStatus;
  errorMessage?: string | null;
  createdAt: Date;
  availableForTransferAt?: Date | null; // When funds became available and transfer was created
}

export interface Rating {
  id: string;
  ticketId: string;
  createdBy: UserProfile; // Customer or engineer providing the rating
  ratingFor: UserProfile; // Customer or engineer being rated
  rating: number; // 0-500 value (e.g., 350 = 3.5 stars)
  notes?: string; // Optional additional feedback
  createdAt: Date;
  updatedAt: Date | null;
}

// GitHub Share types
export interface GuideSlide {
  title: string;
  description: string;
  steps: string[];
  image?: string; // Optional screenshot URL
}

export interface PlatformGuide {
  platformName: string;
  urlPattern: RegExp;
  extractProjectId: (url: string) => string | null;
  slides: GuideSlide[];
}

export interface GitHubIntegration {
  id: string;
  customerId: string;
  githubAccessToken: string;
  githubUsername: string;
  githubUserId: string;
  createdAt: Date;
  updatedAt: Date;
}

export interface ProjectRepository {
  id: string;
  customerId: string;
  externalProjectUrl: string;
  externalPlatform: string;
  externalProjectId: string;
  githubRepoUrl: string;
  githubOwner: string;
  githubRepo: string;
  createdAt: Date;
  updatedAt: Date;
}

export interface RepositoryCollaborator {
  id: string;
  repositoryId: string;
  engineerId: string;
  githubUsername: string;
  invitedAt: Date;
  removedAt?: Date;
}<|MERGE_RESOLUTION|>--- conflicted
+++ resolved
@@ -575,11 +575,6 @@
   success: boolean;
 }
 
-<<<<<<< HEAD
-export type EngineerTransferStatus = 'pending' | 'pending_funds' | 'completed' | 'failed';
-
-export type EngineerTransferService = 'stripe_connect' | 'bank_transfer';
-=======
 export interface CustomerSessionRequest {
   profile_id: string;
 }
@@ -617,8 +612,9 @@
   checkout_url: string;
 }
 
-export type EngineerTransferStatus = 'pending' | 'completed' | 'failed';
->>>>>>> 04f03e12
+export type EngineerTransferStatus = 'pending' | 'pending_funds' | 'completed' | 'failed';
+
+export type EngineerTransferService = 'stripe_connect' | 'bank_transfer';
 
 export interface EngineerTransfer {
   id: string;
